--- conflicted
+++ resolved
@@ -511,14 +511,6 @@
     plt.figure(figsize=(10, 5))  # Set the figure size
 
     # Loop through each dataset and plot
-<<<<<<< HEAD
-    for i, data in enumerate(records):
-        timestamps = [entry["timestamp"] for entry in data]
-        xaxis = [entry["volume"] for entry in data]
-
-        names = ["North", "South", "East"]
-        plt.plot(timestamps, xaxis, marker="o", label=f"{names[i]} Pond")
-=======
     overflow_records = []
     timestamps = []
     for i, pond_record in enumerate(records):
@@ -531,7 +523,6 @@
 
     overflow_total = [sum(values) for values in zip(*overflow_records)]
     plt.plot(timestamps, overflow_total, marker="o", label=f"Overflow")
->>>>>>> 16b26f39
 
     # Formatting the plot
     plt.gca().xaxis.set_major_formatter(mdates.DateFormatter("%Y-%m-%d"))
@@ -546,7 +537,6 @@
     plt.tight_layout()
 
     # Show the plot
-<<<<<<< HEAD
     plt.show()
 
     print(load_pond_history_csv("history.csv"))
@@ -580,7 +570,4 @@
 # containers.set_strategy(FillFirstStrategy())
 # containers.distribute(200)  # Distribute another 200 units using a different strategy
 # for i, container in enumerate(containers.containers):
-#     print(f"Container {i+1}: {container.volume}/{container.capacity}")
-=======
-    plt.show()
->>>>>>> 16b26f39
+#     print(f"Container {i+1}: {container.volume}/{container.capacity}")